--- conflicted
+++ resolved
@@ -15,7 +15,6 @@
 4. Create output files as specified in the user manual:
    (a) Default and metadata_write_mode will export a variant_counts, variant_distribution, and mutational_targets file
    (b) Default and metadata_run_mode will export a cohort_recurrence file
-<<<<<<< HEAD
 
 If you have any issues, contact us at mikhail_moldovan@hms.harvard.edu
 """
@@ -34,9 +33,10 @@
     """
 
     parser = argparse.ArgumentParser(description="""
-        RaMeDiES de novo: provided a set of processed variant files containing de novo variants in probands, 
+        RaMeDiES de novo: provided a set of VCFs containing de novo variants in probands, 
         assess the significance of the enrichment and deleteriousness of variants landing 
-        in genes hit by de novo mutations.""")
+        in genes hit by de novo mutations. For additional information, consult our paper and
+        the manual.""")
 
     parser.add_argument('--variant_annots', type=str, default="CI", help="""
         String of codes for variant annotations:
@@ -56,8 +56,6 @@
 
     parser.add_argument('--CADD_thr', type=float, default=0.5, help="""
         Minimal CADD score (raw score) for coding regions. Default: 0.5""")
-=======
->>>>>>> 3b37e088
 
     parser.add_argument('--SAI_thr', type=float, default=0.05, help="""
         Minimal SpliceAI score for coding regions. Default: 0.05""")
@@ -70,7 +68,6 @@
         the 'MAF' column in input variant files has to be specified. Set to -1 for the absence of
         the MAF filter. default -1.""")
 
-<<<<<<< HEAD
     parser.add_argument('--N_probands', type=int, default=-1, help="""
         Specify the cohort size in the case of metadata_run_mode.
         The parameter is needed only for the false diagnosis rate estimates.
@@ -108,95 +105,6 @@
     return parser.parse_args()
 
 
-=======
-import init_objs_lib
-import cfg
-import parse_VCF_lib as parse_variant_lib
-import stat_lib
-from os import path, listdir
-import argparse
-
-
-def parse_arguments():
-    """
-    :return: args object from parsing command-line arguments
-    """
-
-    parser = argparse.ArgumentParser(description="""
-        RaMeDiES de novo: provided a set of VCFs containing de novo variants in probands, 
-        assess the significance of the enrichment and deleteriousness of variants landing 
-        in genes hit by de novo mutations. For additional information, consult our paper and
-        the manual.""")
-
-    parser.add_argument('--variant_annots', type=str, default="CI", help="""
-        String of codes for variant annotations:
-        'C' for coding,
-        'I' for intronic.
-        Default: CI""")
-
-    parser.add_argument('--i', type=str, help="""
-        Input directory containing VCFs. Should contain the slash symbol (/)
-        at the end.""", default='')
-
-    parser.add_argument('--M', type=str, help="""
-        Comma-separated list of identifiers of metadata files.
-        needed only if metadata_run_mode is enabled""", default='')
-
-    parser.add_argument('--o', type=str, default="out", help="""
-        ID of the output files. Default: out""")
-
-    parser.add_argument('--CADD_thr', type=float, default=0.5, help="""
-        Minimal CADD score (raw score) for coding regions. Default: 0.5""")
-
-    parser.add_argument('--SAI_thr', type=float, default=0.05, help="""
-        Minimal SpliceAI score for coding regions. Default: 0.05""")
-
-    parser.add_argument('--FDR', type=str, default="0.05,0.1", help="""
-        Comma-separated FDR values. Default: 0.05,0.1""")
-
-    parser.add_argument('--MAF', type=float, default=-1, help="""
-        MAF threshold for variant filtering. Optional parameter for which
-        the 'MAF' column in VCF has to be specified. Set to -1 for the absence of
-        the MAF filter. default -1.""")
-
-    parser.add_argument('--N_probands', type=int, default=-1, help="""
-        Specify the cohort size in the case of metadata_run_mode.
-        The parameter is needed only for the false diagnosis rate estimates.
-        If set to -1, false diagnosis rate will just not be estimated. Default -1.""")
-
-    # Boolean arguments
-    parser.add_argument('--suppress_indels', help="""
-        Include this argument to not count indel variants""", action='store_true')
-    parser.set_defaults(suppress_indels=False)
-
-    parser.add_argument('--metadata_write_mode', action='store_true', help="""
-        Include this argument if only metadata files are needed. 
-        In a default run, the program will produce metadata files anyway.
-        Will produce an error if paired with --metadata_run_mode.""")
-    parser.set_defaults(metadata_write_mode=False)
-
-    parser.add_argument('--metadata_run_mode', action='store_true', help="""
-        Include this argument for a metadata-only run.
-        In a default run, a directory with VCFs is specified in the --i parameter.
-        In a metadata-only run, --i parameter is not specified and the input
-        is given by the --M parameter.""")
-    parser.set_defaults(metadata_run_mode=False)
-
-    parser.add_argument('--force_overwrite', action='store_true', help="""
-        Include to overwrite metadata files if the metadata files with 
-        ID given by --o are present. If paired with --metadata_run_mode,
-        this parameter will not affect anything.""")
-    parser.set_defaults(force_overwrite=False)
-
-    parser.add_argument('--no_qual_track', action='store_true', help="""
-        Include if the input VCFs are already quality-controlled and/or do not include
-        the quality control column.""")
-    parser.set_defaults(no_qual_track=False)
-
-    return parser.parse_args()
-
-
->>>>>>> 3b37e088
 def check_parameters(args):
     """
     :param args: object parsed using parse_args
@@ -288,10 +196,6 @@
     num_genes = stat_lib.count_genes(gene_instances_dict)
     print("number of genes:", num_genes)
 
-<<<<<<< HEAD
-=======
-    # Loading info from VCFs
->>>>>>> 3b37e088
     if not args.metadata_run_mode:
         varcount_dict = {}
         num_samples = 0
@@ -308,11 +212,7 @@
                                                               de_novo_flag=True,
                                                               no_qual_track_flag=args.no_qual_track)
 
-<<<<<<< HEAD
             # If variant file has been parsed successfully, respective proband is counted
-=======
-            # If VCF has been parsed successfully, respective proband is counted
->>>>>>> 3b37e088
             if varcounts is not None:
                 num_samples += 1
             else:
